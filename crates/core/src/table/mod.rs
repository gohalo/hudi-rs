/*
 * Licensed to the Apache Software Foundation (ASF) under one
 * or more contributor license agreements.  See the NOTICE file
 * distributed with this work for additional information
 * regarding copyright ownership.  The ASF licenses this file
 * to you under the Apache License, Version 2.0 (the
 * "License"); you may not use this file except in compliance
 * with the License.  You may obtain a copy of the License at
 *
 *   http://www.apache.org/licenses/LICENSE-2.0
 *
 * Unless required by applicable law or agreed to in writing,
 * software distributed under the License is distributed on an
 * "AS IS" BASIS, WITHOUT WARRANTIES OR CONDITIONS OF ANY
 * KIND, either express or implied.  See the License for the
 * specific language governing permissions and limitations
 * under the License.
 */

use std::collections::HashMap;
use std::env;
<<<<<<< HEAD
use std::fs::read_to_string;
use std::io::{BufRead, BufReader};
=======
use std::path::PathBuf;
>>>>>>> 01ef2fc1
use std::str::FromStr;
use std::sync::Arc;

use anyhow::{anyhow, Context, Result};
use arrow::record_batch::RecordBatch;
use arrow_schema::Schema;
use strum::IntoEnumIterator;
use url::Url;

use HudiInternalConfig::SkipConfigValidation;
use HudiTableConfig::{DropsPartitionFields, TableType, TableVersion};
use TableTypeValue::CopyOnWrite;

use crate::config::internal::HudiInternalConfig;
use crate::config::read::HudiReadConfig;
use crate::config::read::HudiReadConfig::AsOfTimestamp;
use crate::config::table::{HudiTableConfig, TableTypeValue};
use crate::config::HudiConfigs;
use crate::config::HUDI_CONF_DIR;
use crate::file_group::FileSlice;
use crate::storage::utils::{empty_options, parse_config_data, parse_uri};
use crate::storage::Storage;
use crate::table::fs_view::FileSystemView;
use crate::table::timeline::Timeline;

mod fs_view;
mod timeline;

#[derive(Clone, Debug)]
pub struct Table {
    pub base_url: Arc<Url>,
    pub configs: Arc<HudiConfigs>,
    pub extra_options: Arc<HashMap<String, String>>,
    pub timeline: Timeline,
    pub file_system_view: FileSystemView,
}

impl Table {
    pub async fn new(base_uri: &str) -> Result<Self> {
        Self::new_with_options(base_uri, empty_options()).await
    }

    pub async fn new_with_options<I, K, V>(base_uri: &str, all_options: I) -> Result<Self>
    where
        I: IntoIterator<Item = (K, V)>,
        K: AsRef<str>,
        V: Into<String>,
    {
        let base_url = Arc::new(parse_uri(base_uri)?);

        let (configs, extra_options) = Self::load_configs(base_url.clone(), all_options)
            .await
            .context("Failed to load table properties")?;
        let configs = Arc::new(configs);
        let extra_options = Arc::new(extra_options);

        let timeline = Timeline::new(base_url.clone(), extra_options.clone(), configs.clone())
            .await
            .context("Failed to load timeline")?;

        let file_system_view =
            FileSystemView::new(base_url.clone(), extra_options.clone(), configs.clone())
                .await
                .context("Failed to load file system view")?;

        Ok(Table {
            base_url,
            configs,
            extra_options,
            timeline,
            file_system_view,
        })
    }

    #[cfg(feature = "datafusion")]
    pub fn register_storage(
        &self,
        runtime_env: Arc<datafusion::execution::runtime_env::RuntimeEnv>,
    ) {
        self.timeline
            .storage
            .register_object_store(runtime_env.clone());
        self.file_system_view
            .storage
            .register_object_store(runtime_env.clone());
    }

    async fn load_configs<I, K, V>(
        base_url: Arc<Url>,
        all_options: I,
    ) -> Result<(HudiConfigs, HashMap<String, String>)>
    where
        I: IntoIterator<Item = (K, V)>,
        K: AsRef<str>,
        V: Into<String>,
    {
        let mut hudi_options = HashMap::new();
        let mut extra_options = HashMap::new();

        let mut conf = String::from("/etc/hudi/conf");
        if let Ok(path) = std::env::var("HUDI_CONF_DIR") {
            conf = path;
        }
        if let Ok(data) = read_to_string(format!("{conf}/hudi-defaults.conf")) {
            for mut line in data.lines() {
                line = line.trim();
                if line.is_empty() || line.starts_with('#') {
                    continue;
                }
                if let Some(off) = line.find([' ', '=']) {
                    let key = line[..off].to_string();
                    let value = line[off + 1..]
                        .trim_start_matches(|c: char| c.is_whitespace() || c == '=')
                        .to_string();
                    if key.is_empty() || value.is_empty() {
                        continue;
                    }
                    hudi_options.insert(key, value);
                }
            }
        }

        Self::imbue_cloud_env_vars(&mut extra_options);

        for (k, v) in all_options {
            if k.as_ref().starts_with("hoodie.") {
                hudi_options.insert(k.as_ref().to_string(), v.into());
            } else {
                extra_options.insert(k.as_ref().to_string(), v.into());
            }
        }

        let storage = Storage::new(base_url, &extra_options)?;

        Self::imbue_table_properties(&mut hudi_options, storage.clone()).await?;

        Self::imbue_global_hudi_configs(&mut hudi_options, storage.clone()).await?;

        let hudi_configs = HudiConfigs::new(hudi_options);

        Self::validate_configs(&hudi_configs).map(|_| (hudi_configs, extra_options))
    }

    fn imbue_cloud_env_vars(options: &mut HashMap<String, String>) {
        const PREFIXES: [&str; 3] = ["AWS_", "AZURE_", "GOOGLE_"];

        for (key, value) in env::vars() {
            if PREFIXES.iter().any(|prefix| key.starts_with(prefix))
                && !options.contains_key(&key.to_ascii_lowercase())
            {
                options.insert(key.to_ascii_lowercase(), value);
            }
        }
    }

    async fn imbue_table_properties(
        options: &mut HashMap<String, String>,
        storage: Arc<Storage>,
    ) -> Result<()> {
        let bytes = storage.get_file_data(".hoodie/hoodie.properties").await?;
        let table_properties = parse_config_data(&bytes, "=").await?;

        // TODO: handle the case where the same key is present in both table properties and options
        for (k, v) in table_properties {
            options.insert(k.to_string(), v.to_string());
        }

        Ok(())
    }

    async fn imbue_global_hudi_configs(
        options: &mut HashMap<String, String>,
        storage: Arc<Storage>,
    ) -> Result<()> {
        let global_config_path = env::var(HUDI_CONF_DIR)
            .map(PathBuf::from)
            .unwrap_or_else(|_| PathBuf::from("/etc/hudi/conf"))
            .join("hudi-defaults.conf");

        if let Ok(bytes) = storage
            .get_file_data_from_absolute_path(global_config_path.to_str().unwrap())
            .await
        {
            if let Ok(global_configs) = parse_config_data(&bytes, " \t=").await {
                for (key, value) in global_configs {
                    if key.starts_with("hoodie.") && !options.contains_key(&key) {
                        options.insert(key.to_string(), value.to_string());
                    }
                }
            }
        }

        Ok(())
    }

    fn validate_configs(hudi_configs: &HudiConfigs) -> Result<()> {
        if hudi_configs
            .get_or_default(SkipConfigValidation)
            .to::<bool>()
        {
            return Ok(());
        }

        for conf in HudiTableConfig::iter() {
            hudi_configs.validate(conf)?
        }

        for conf in HudiReadConfig::iter() {
            hudi_configs.validate(conf)?
        }

        // additional validation
        let table_type = hudi_configs.get(TableType)?.to::<String>();
        if TableTypeValue::from_str(&table_type)? != CopyOnWrite {
            return Err(anyhow!("Only support copy-on-write table."));
        }

        let table_version = hudi_configs.get(TableVersion)?.to::<isize>();
        if !(5..=6).contains(&table_version) {
            return Err(anyhow!("Only support table version 5 and 6."));
        }

        let drops_partition_cols = hudi_configs.get(DropsPartitionFields)?.to::<bool>();
        if drops_partition_cols {
            return Err(anyhow!(
                "Only support when `{}` is disabled",
                DropsPartitionFields.as_ref()
            ));
        }

        Ok(())
    }

    pub async fn get_schema(&self) -> Result<Schema> {
        self.timeline.get_latest_schema().await
    }

    pub async fn split_file_slices(&self, n: usize) -> Result<Vec<Vec<FileSlice>>> {
        let n = std::cmp::max(1, n);
        let file_slices = self.get_file_slices().await?;
        let chunk_size = (file_slices.len() + n - 1) / n;

        Ok(file_slices
            .chunks(chunk_size)
            .map(|chunk| chunk.to_vec())
            .collect())
    }

    pub async fn get_file_slices(&self) -> Result<Vec<FileSlice>> {
        if let Some(timestamp) = self.configs.try_get(AsOfTimestamp) {
            self.get_file_slices_as_of(timestamp.to::<String>().as_str())
                .await
        } else if let Some(timestamp) = self.timeline.get_latest_commit_timestamp() {
            self.get_file_slices_as_of(timestamp).await
        } else {
            Ok(Vec::new())
        }
    }

    async fn get_file_slices_as_of(&self, timestamp: &str) -> Result<Vec<FileSlice>> {
        let excludes = self.timeline.get_replaced_file_groups().await?;
        self.file_system_view
            .load_file_slices_stats_as_of(timestamp, &excludes)
            .await
            .context("Fail to load file slice stats.")?;
        self.file_system_view
            .get_file_slices_as_of(timestamp, &excludes)
    }

    pub async fn read_snapshot(&self) -> Result<Vec<RecordBatch>> {
        if let Some(timestamp) = self.configs.try_get(AsOfTimestamp) {
            self.read_snapshot_as_of(timestamp.to::<String>().as_str())
                .await
        } else if let Some(timestamp) = self.timeline.get_latest_commit_timestamp() {
            self.read_snapshot_as_of(timestamp).await
        } else {
            Ok(Vec::new())
        }
    }

    async fn read_snapshot_as_of(&self, timestamp: &str) -> Result<Vec<RecordBatch>> {
        let file_slices = self
            .get_file_slices_as_of(timestamp)
            .await
            .context(format!("Failed to get file slices as of {}", timestamp))?;
        let mut batches = Vec::new();
        for f in file_slices {
            match self.file_system_view.read_file_slice_unchecked(&f).await {
                Ok(batch) => batches.push(batch),
                Err(e) => return Err(anyhow!("Failed to read file slice {:?} - {}", f, e)),
            }
        }
        Ok(batches)
    }

    #[cfg(test)]
    async fn get_file_paths(&self) -> Result<Vec<String>> {
        let mut file_paths = Vec::new();
        for f in self.get_file_slices().await? {
            file_paths.push(f.base_file_path().to_string());
        }
        Ok(file_paths)
    }

    pub async fn read_file_slice_by_path(&self, relative_path: &str) -> Result<RecordBatch> {
        self.file_system_view
            .read_file_slice_by_path_unchecked(relative_path)
            .await
    }
}

#[cfg(test)]
mod tests {
    use std::collections::HashSet;
    use std::fs::canonicalize;
<<<<<<< HEAD
    use std::panic;
=======
    use std::path::Path;
    use std::{env, panic};
>>>>>>> 01ef2fc1

    use url::Url;

    use hudi_tests::{assert_not, TestTable};

    use crate::config::read::HudiReadConfig::AsOfTimestamp;
    use crate::config::table::HudiTableConfig::{
        BaseFileFormat, Checksum, DatabaseName, DropsPartitionFields, IsHiveStylePartitioning,
        IsPartitionPathUrlencoded, KeyGeneratorClass, PartitionFields, PopulatesMetaFields,
        PrecombineField, RecordKeyFields, TableName, TableType, TableVersion,
        TimelineLayoutVersion,
    };
    use crate::config::HUDI_CONF_DIR;
    use crate::storage::utils::join_url_segments;
    use crate::table::Table;

    async fn new_table_without_validation(file: &str) -> Table {
        let base_url =
            Url::from_file_path(canonicalize(format!("tests/data/{file}")).unwrap()).unwrap();
        Table::new_with_options(
            base_url.as_str(),
            [("hoodie.internal.skip.config.validation", "true")],
        )
        .await
        .unwrap()
    }

    #[tokio::test]
    async fn hudi_table_get_schema() {
        let base_url = TestTable::V6Nonpartitioned.url();
        let hudi_table = Table::new(base_url.path()).await.unwrap();
        let fields: Vec<String> = hudi_table
            .get_schema()
            .await
            .unwrap()
            .flattened_fields()
            .into_iter()
            .map(|f| f.name().to_string())
            .collect();
        assert_eq!(
            fields,
            Vec::from([
                "_hoodie_commit_time",
                "_hoodie_commit_seqno",
                "_hoodie_record_key",
                "_hoodie_partition_path",
                "_hoodie_file_name",
                "id",
                "name",
                "isActive",
                "byteField",
                "shortField",
                "intField",
                "longField",
                "floatField",
                "doubleField",
                "decimalField",
                "dateField",
                "timestampField",
                "binaryField",
                "arrayField",
                "array",
                "arr_struct_f1",
                "arr_struct_f2",
                "mapField",
                "key_value",
                "key",
                "value",
                "map_field_value_struct_f1",
                "map_field_value_struct_f2",
                "structField",
                "field1",
                "field2",
                "child_struct",
                "child_field1",
                "child_field2"
            ])
        );
    }

    #[tokio::test]
    async fn hudi_table_read_file_slice() {
        let base_url = TestTable::V6Nonpartitioned.url();
        let hudi_table = Table::new(base_url.path()).await.unwrap();
        let batches = hudi_table
            .read_file_slice_by_path(
                "a079bdb3-731c-4894-b855-abfcd6921007-0_0-203-274_20240418173551906.parquet",
            )
            .await
            .unwrap();
        assert_eq!(batches.num_rows(), 4);
        assert_eq!(batches.num_columns(), 21);
    }

    #[tokio::test]
    async fn hudi_table_get_file_paths() {
        let base_url = TestTable::V6ComplexkeygenHivestyle.url();
        let hudi_table = Table::new(base_url.path()).await.unwrap();
        assert_eq!(hudi_table.timeline.instants.len(), 2);
        let actual: HashSet<String> =
            HashSet::from_iter(hudi_table.get_file_paths().await.unwrap());
        let expected: HashSet<String> = HashSet::from_iter(vec![
            "byteField=10/shortField=300/a22e8257-e249-45e9-ba46-115bc85adcba-0_0-161-223_20240418173235694.parquet",
            "byteField=20/shortField=100/bb7c3a45-387f-490d-aab2-981c3f1a8ada-0_0-140-198_20240418173213674.parquet",
            "byteField=30/shortField=100/4668e35e-bff8-4be9-9ff2-e7fb17ecb1a7-0_1-161-224_20240418173235694.parquet",
        ]
            .into_iter().map(|f| { join_url_segments(&base_url, &[f]).unwrap().to_string() })
            .collect::<Vec<_>>());
        assert_eq!(actual, expected);
    }

    #[tokio::test]
    async fn hudi_table_get_file_slices_as_of_timestamps() {
        let base_url = TestTable::V6Nonpartitioned.url();

        let hudi_table = Table::new(base_url.path()).await.unwrap();
        let file_slices = hudi_table.get_file_slices().await.unwrap();
        assert_eq!(
            file_slices
                .iter()
                .map(|f| f.base_file_relative_path())
                .collect::<Vec<_>>(),
            vec!["a079bdb3-731c-4894-b855-abfcd6921007-0_0-203-274_20240418173551906.parquet",]
        );

        // as of the latest timestamp
        let opts = [(AsOfTimestamp.as_ref(), "20240418173551906")];
        let hudi_table = Table::new_with_options(base_url.path(), opts)
            .await
            .unwrap();
        let file_slices = hudi_table.get_file_slices().await.unwrap();
        assert_eq!(
            file_slices
                .iter()
                .map(|f| f.base_file_relative_path())
                .collect::<Vec<_>>(),
            vec!["a079bdb3-731c-4894-b855-abfcd6921007-0_0-203-274_20240418173551906.parquet",]
        );

        // as of just smaller than the latest timestamp
        let opts = [(AsOfTimestamp.as_ref(), "20240418173551905")];
        let hudi_table = Table::new_with_options(base_url.path(), opts)
            .await
            .unwrap();
        let file_slices = hudi_table.get_file_slices().await.unwrap();
        assert_eq!(
            file_slices
                .iter()
                .map(|f| f.base_file_relative_path())
                .collect::<Vec<_>>(),
            vec!["a079bdb3-731c-4894-b855-abfcd6921007-0_0-182-253_20240418173550988.parquet",]
        );

        // as of non-exist old timestamp
        let opts = [(AsOfTimestamp.as_ref(), "0")];
        let hudi_table = Table::new_with_options(base_url.path(), opts)
            .await
            .unwrap();
        let file_slices = hudi_table.get_file_slices().await.unwrap();
        assert_eq!(
            file_slices
                .iter()
                .map(|f| f.base_file_relative_path())
                .collect::<Vec<_>>(),
            Vec::<String>::new()
        );
    }

    #[tokio::test]
    async fn validate_invalid_table_props() {
        let table = new_table_without_validation("table_props_invalid").await;
        let configs = table.configs;
        assert!(
            configs.validate(BaseFileFormat).is_err(),
            "required config is missing"
        );
        assert!(configs.validate(Checksum).is_err());
        assert!(
            configs.validate(DatabaseName).is_ok(),
            "non-required config is missing"
        );
        assert!(configs.validate(DropsPartitionFields).is_err());
        assert!(configs.validate(IsHiveStylePartitioning).is_err());
        assert!(configs.validate(IsPartitionPathUrlencoded).is_err());
        assert!(
            configs.validate(KeyGeneratorClass).is_ok(),
            "non-required config is missing"
        );
        assert!(
            configs.validate(PartitionFields).is_ok(),
            "non-required config is missing"
        );
        assert!(
            configs.validate(PrecombineField).is_ok(),
            "non-required config is missing"
        );
        assert!(
            configs.validate(PopulatesMetaFields).is_ok(),
            "non-required config is missing"
        );
        assert!(
            configs.validate(RecordKeyFields).is_ok(),
            "non-required config is missing"
        );
        assert!(
            configs.validate(TableName).is_err(),
            "required config is missing"
        );
        assert!(
            configs.validate(TableType).is_ok(),
            "Valid table type value"
        );
        assert!(configs.validate(TableVersion).is_err());
        assert!(configs.validate(TimelineLayoutVersion).is_err());
    }

    #[tokio::test]
    async fn get_invalid_table_props() {
        let table = new_table_without_validation("table_props_invalid").await;
        let configs = table.configs;
        assert!(configs.get(BaseFileFormat).is_err());
        assert!(configs.get(Checksum).is_err());
        assert!(configs.get(DatabaseName).is_err());
        assert!(configs.get(DropsPartitionFields).is_err());
        assert!(configs.get(IsHiveStylePartitioning).is_err());
        assert!(configs.get(IsPartitionPathUrlencoded).is_err());
        assert!(configs.get(KeyGeneratorClass).is_err());
        assert!(configs.get(PartitionFields).is_err());
        assert!(configs.get(PrecombineField).is_err());
        assert!(configs.get(PopulatesMetaFields).is_err());
        assert!(configs.get(RecordKeyFields).is_err());
        assert!(configs.get(TableName).is_err());
        assert!(configs.get(TableType).is_ok(), "Valid table type value");
        assert!(configs.get(TableVersion).is_err());
        assert!(configs.get(TimelineLayoutVersion).is_err());
    }

    #[tokio::test]
    async fn get_default_for_invalid_table_props() {
        let table = new_table_without_validation("table_props_invalid").await;
        let configs = table.configs;
        assert!(panic::catch_unwind(|| configs.get_or_default(BaseFileFormat)).is_err());
        assert!(panic::catch_unwind(|| configs.get_or_default(Checksum)).is_err());
        assert_eq!(
            configs.get_or_default(DatabaseName).to::<String>(),
            "default"
        );
        assert_not!(configs.get_or_default(DropsPartitionFields).to::<bool>());
        assert!(panic::catch_unwind(|| configs.get_or_default(IsHiveStylePartitioning)).is_err());
        assert!(panic::catch_unwind(|| configs.get_or_default(IsPartitionPathUrlencoded)).is_err());
        assert!(panic::catch_unwind(|| configs.get_or_default(KeyGeneratorClass)).is_err());
        assert!(panic::catch_unwind(|| configs.get_or_default(PartitionFields)).is_err());
        assert!(panic::catch_unwind(|| configs.get_or_default(PrecombineField)).is_err());
        assert!(configs.get_or_default(PopulatesMetaFields).to::<bool>());
        assert!(panic::catch_unwind(|| configs.get_or_default(RecordKeyFields)).is_err());
        assert!(panic::catch_unwind(|| configs.get_or_default(TableName)).is_err());
        assert_eq!(
            configs.get_or_default(TableType).to::<String>(),
            "COPY_ON_WRITE"
        );
        assert!(panic::catch_unwind(|| configs.get_or_default(TableVersion)).is_err());
        assert!(panic::catch_unwind(|| configs.get_or_default(TimelineLayoutVersion)).is_err());
    }

    #[tokio::test]
    async fn get_valid_table_props() {
        let table = new_table_without_validation("table_props_valid").await;
        let configs = table.configs;
        assert_eq!(
            configs.get(BaseFileFormat).unwrap().to::<String>(),
            "parquet"
        );
        assert_eq!(configs.get(Checksum).unwrap().to::<isize>(), 3761586722);
        assert_eq!(configs.get(DatabaseName).unwrap().to::<String>(), "db");
        assert!(!configs.get(DropsPartitionFields).unwrap().to::<bool>());
        assert!(!configs.get(IsHiveStylePartitioning).unwrap().to::<bool>());
        assert!(!configs.get(IsPartitionPathUrlencoded).unwrap().to::<bool>());
        assert_eq!(
            configs.get(KeyGeneratorClass).unwrap().to::<String>(),
            "org.apache.hudi.keygen.SimpleKeyGenerator"
        );
        assert_eq!(
            configs.get(PartitionFields).unwrap().to::<Vec<String>>(),
            vec!["city"]
        );
        assert_eq!(configs.get(PrecombineField).unwrap().to::<String>(), "ts");
        assert!(configs.get(PopulatesMetaFields).unwrap().to::<bool>());
        assert_eq!(
            configs.get(RecordKeyFields).unwrap().to::<Vec<String>>(),
            vec!["uuid"]
        );
        assert_eq!(configs.get(TableName).unwrap().to::<String>(), "trips");
        assert_eq!(
            configs.get(TableType).unwrap().to::<String>(),
            "COPY_ON_WRITE"
        );
        assert_eq!(configs.get(TimelineLayoutVersion).unwrap().to::<isize>(), 1);
    }

    #[tokio::test]
<<<<<<< HEAD
    async fn support_external_config_file() {
        std::env::set_var("HUDI_CONF_DIR", canonicalize("tests/data/config").unwrap());
        let table = new_table_without_validation("table_props_valid").await;
        let configs = table.configs;
        assert_eq!(
            configs.get(BaseFileFormat).unwrap().to::<String>(),
            "parquet"
        );
        assert_eq!(configs.get(TableVersion).unwrap().to::<isize>(), 6);
=======
    async fn get_global_table_props() {
        // Without the environment variable HUDI_CONF_DIR
        let base_url =
            Url::from_file_path(canonicalize(Path::new("tests/data/table_props_partial")).unwrap())
                .unwrap();
        let table = Table::new_with_options(
            base_url.as_str(),
            [("hoodie.internal.skip.config.validation", "true")],
        )
        .await
        .unwrap();
        let configs = table.configs;
        assert!(configs.get(DatabaseName).is_err());
        assert!(configs.get(TableType).is_err());
        assert_eq!(configs.get(TableName).unwrap().to::<String>(), "trips");

        // Environment variable HUDI_CONF_DIR points to nothing
        let base_path = env::current_dir().unwrap();
        let hudi_conf_dir = base_path.join("random/wrong/dir");
        env::set_var(HUDI_CONF_DIR, hudi_conf_dir.as_os_str());
        let base_url =
            Url::from_file_path(canonicalize(Path::new("tests/data/table_props_partial")).unwrap())
                .unwrap();
        let table = Table::new_with_options(
            base_url.as_str(),
            [("hoodie.internal.skip.config.validation", "true")],
        )
        .await
        .unwrap();
        let configs = table.configs;
        assert!(configs.get(DatabaseName).is_err());
        assert!(configs.get(TableType).is_err());
        assert_eq!(configs.get(TableName).unwrap().to::<String>(), "trips");

        // With global config
        let base_path = env::current_dir().unwrap();
        let hudi_conf_dir = base_path.join("tests/data/hudi_conf_dir");
        env::set_var(HUDI_CONF_DIR, hudi_conf_dir.as_os_str());

        let base_url =
            Url::from_file_path(canonicalize(Path::new("tests/data/table_props_partial")).unwrap())
                .unwrap();
        let table = Table::new_with_options(
            base_url.as_str(),
            [("hoodie.internal.skip.config.validation", "true")],
        )
        .await
        .unwrap();
        let configs = table.configs;
        assert_eq!(configs.get(DatabaseName).unwrap().to::<String>(), "tmpdb");
        assert_eq!(
            configs.get(TableType).unwrap().to::<String>(),
            "MERGE_ON_READ"
        );
        assert_eq!(configs.get(TableName).unwrap().to::<String>(), "trips");
        env::remove_var(HUDI_CONF_DIR)
>>>>>>> 01ef2fc1
    }
}<|MERGE_RESOLUTION|>--- conflicted
+++ resolved
@@ -19,12 +19,7 @@
 
 use std::collections::HashMap;
 use std::env;
-<<<<<<< HEAD
-use std::fs::read_to_string;
-use std::io::{BufRead, BufReader};
-=======
 use std::path::PathBuf;
->>>>>>> 01ef2fc1
 use std::str::FromStr;
 use std::sync::Arc;
 
@@ -124,29 +119,6 @@
         let mut hudi_options = HashMap::new();
         let mut extra_options = HashMap::new();
 
-        let mut conf = String::from("/etc/hudi/conf");
-        if let Ok(path) = std::env::var("HUDI_CONF_DIR") {
-            conf = path;
-        }
-        if let Ok(data) = read_to_string(format!("{conf}/hudi-defaults.conf")) {
-            for mut line in data.lines() {
-                line = line.trim();
-                if line.is_empty() || line.starts_with('#') {
-                    continue;
-                }
-                if let Some(off) = line.find([' ', '=']) {
-                    let key = line[..off].to_string();
-                    let value = line[off + 1..]
-                        .trim_start_matches(|c: char| c.is_whitespace() || c == '=')
-                        .to_string();
-                    if key.is_empty() || value.is_empty() {
-                        continue;
-                    }
-                    hudi_options.insert(key, value);
-                }
-            }
-        }
-
         Self::imbue_cloud_env_vars(&mut extra_options);
 
         for (k, v) in all_options {
@@ -340,12 +312,7 @@
 mod tests {
     use std::collections::HashSet;
     use std::fs::canonicalize;
-<<<<<<< HEAD
-    use std::panic;
-=======
-    use std::path::Path;
     use std::{env, panic};
->>>>>>> 01ef2fc1
 
     use url::Url;
 
@@ -646,28 +613,9 @@
     }
 
     #[tokio::test]
-<<<<<<< HEAD
-    async fn support_external_config_file() {
-        std::env::set_var("HUDI_CONF_DIR", canonicalize("tests/data/config").unwrap());
-        let table = new_table_without_validation("table_props_valid").await;
-        let configs = table.configs;
-        assert_eq!(
-            configs.get(BaseFileFormat).unwrap().to::<String>(),
-            "parquet"
-        );
-        assert_eq!(configs.get(TableVersion).unwrap().to::<isize>(), 6);
-=======
     async fn get_global_table_props() {
         // Without the environment variable HUDI_CONF_DIR
-        let base_url =
-            Url::from_file_path(canonicalize(Path::new("tests/data/table_props_partial")).unwrap())
-                .unwrap();
-        let table = Table::new_with_options(
-            base_url.as_str(),
-            [("hoodie.internal.skip.config.validation", "true")],
-        )
-        .await
-        .unwrap();
+        let table = new_table_without_validation("table_props_partial").await;
         let configs = table.configs;
         assert!(configs.get(DatabaseName).is_err());
         assert!(configs.get(TableType).is_err());
@@ -677,15 +625,7 @@
         let base_path = env::current_dir().unwrap();
         let hudi_conf_dir = base_path.join("random/wrong/dir");
         env::set_var(HUDI_CONF_DIR, hudi_conf_dir.as_os_str());
-        let base_url =
-            Url::from_file_path(canonicalize(Path::new("tests/data/table_props_partial")).unwrap())
-                .unwrap();
-        let table = Table::new_with_options(
-            base_url.as_str(),
-            [("hoodie.internal.skip.config.validation", "true")],
-        )
-        .await
-        .unwrap();
+        let table = new_table_without_validation("table_props_partial").await;
         let configs = table.configs;
         assert!(configs.get(DatabaseName).is_err());
         assert!(configs.get(TableType).is_err());
@@ -695,16 +635,7 @@
         let base_path = env::current_dir().unwrap();
         let hudi_conf_dir = base_path.join("tests/data/hudi_conf_dir");
         env::set_var(HUDI_CONF_DIR, hudi_conf_dir.as_os_str());
-
-        let base_url =
-            Url::from_file_path(canonicalize(Path::new("tests/data/table_props_partial")).unwrap())
-                .unwrap();
-        let table = Table::new_with_options(
-            base_url.as_str(),
-            [("hoodie.internal.skip.config.validation", "true")],
-        )
-        .await
-        .unwrap();
+        let table = new_table_without_validation("table_props_partial").await;
         let configs = table.configs;
         assert_eq!(configs.get(DatabaseName).unwrap().to::<String>(), "tmpdb");
         assert_eq!(
@@ -713,6 +644,5 @@
         );
         assert_eq!(configs.get(TableName).unwrap().to::<String>(), "trips");
         env::remove_var(HUDI_CONF_DIR)
->>>>>>> 01ef2fc1
     }
 }